name: Slow Tests on main

on:
  push:
    branches:
      - main
    paths:
      - "src/diffusers/**.py"
      - "examples/**.py"
      - "tests/**.py"

env:
  DIFFUSERS_IS_CI: yes
  OMP_NUM_THREADS: 8
  MKL_NUM_THREADS: 8
  PYTEST_TIMEOUT: 600
  PIPELINE_USAGE_CUTOFF: 50000

jobs:
  setup_torch_cuda_pipeline_matrix:
    name: Setup Torch Pipelines CUDA Slow Tests Matrix
    runs-on:
<<<<<<< HEAD
      group: aws-general-8-plus-cache
=======
      group: aws-general-8-plus
>>>>>>> ea1b4ea7
    container:
      image: diffusers/diffusers-pytorch-cpu
    outputs:
      pipeline_test_matrix: ${{ steps.fetch_pipeline_matrix.outputs.pipeline_test_matrix }}
    steps:
      - name: Checkout diffusers
        uses: actions/checkout@v3
        with:
          fetch-depth: 2
      - name: Install dependencies
        run: |
          python -m venv /opt/venv && export PATH="/opt/venv/bin:$PATH"
          python -m uv pip install -e [quality,test]
      - name: Environment
        run: |
          python utils/print_env.py
      - name: Fetch Pipeline Matrix
        id: fetch_pipeline_matrix
        run: |
          matrix=$(python utils/fetch_torch_cuda_pipeline_test_matrix.py)
          echo $matrix
          echo "pipeline_test_matrix=$matrix" >> $GITHUB_OUTPUT
      - name: Pipeline Tests Artifacts
        if: ${{ always() }}
        uses: actions/upload-artifact@v2
        with:
          name: test-pipelines.json
          path: reports

  torch_pipelines_cuda_tests:
    name: Torch Pipelines CUDA Tests
    needs: setup_torch_cuda_pipeline_matrix
    strategy:
      fail-fast: false
      max-parallel: 8
      matrix:
        module: ${{ fromJson(needs.setup_torch_cuda_pipeline_matrix.outputs.pipeline_test_matrix) }}
    runs-on:
      group: aws-g4dn-2xlarge
    container:
      image: diffusers/diffusers-pytorch-cuda
      options: --shm-size "16gb" --ipc host --gpus 0
    steps:
      - name: Checkout diffusers
        uses: actions/checkout@v3
        with:
          fetch-depth: 2
      - name: NVIDIA-SMI
        run: |
          nvidia-smi
      - name: Install dependencies
        run: |
          python -m venv /opt/venv && export PATH="/opt/venv/bin:$PATH"
          python -m uv pip install -e [quality,test]
          python -m uv pip install accelerate@git+https://github.com/huggingface/accelerate.git
      - name: Environment
        run: |
          python utils/print_env.py
      - name: Slow PyTorch CUDA checkpoint tests on Ubuntu
        env:
          HF_TOKEN: ${{ secrets.HF_TOKEN }}
          # https://pytorch.org/docs/stable/notes/randomness.html#avoiding-nondeterministic-algorithms
          CUBLAS_WORKSPACE_CONFIG: :16:8
        run: |
          python -m pytest -n 1 --max-worker-restart=0 --dist=loadfile \
            -s -v -k "not Flax and not Onnx" \
            --make-reports=tests_pipeline_${{ matrix.module }}_cuda \
            tests/pipelines/${{ matrix.module }}
      - name: Failure short reports
        if: ${{ failure() }}
        run: |
          cat reports/tests_pipeline_${{ matrix.module }}_cuda_stats.txt
          cat reports/tests_pipeline_${{ matrix.module }}_cuda_failures_short.txt
      - name: Test suite reports artifacts
        if: ${{ always() }}
        uses: actions/upload-artifact@v2
        with:
          name: pipeline_${{ matrix.module }}_test_reports
          path: reports

  torch_cuda_tests:
    name: Torch CUDA Tests
    runs-on:
      group: aws-g4dn-2xlarge
    container:
      image: diffusers/diffusers-pytorch-cuda
      options: --shm-size "16gb" --ipc host --gpus 0
    defaults:
      run:
        shell: bash
    strategy:
      matrix:
        module: [models, schedulers, lora, others, single_file]
    steps:
    - name: Checkout diffusers
      uses: actions/checkout@v3
      with:
        fetch-depth: 2

    - name: Install dependencies
      run: |
        python -m venv /opt/venv && export PATH="/opt/venv/bin:$PATH"
        python -m uv pip install -e [quality,test]
        python -m uv pip install accelerate@git+https://github.com/huggingface/accelerate.git
        python -m uv pip install peft@git+https://github.com/huggingface/peft.git

    - name: Environment
      run: |
        python utils/print_env.py

    - name: Run PyTorch CUDA tests
      env:
        HF_TOKEN: ${{ secrets.HF_TOKEN }}
        # https://pytorch.org/docs/stable/notes/randomness.html#avoiding-nondeterministic-algorithms
        CUBLAS_WORKSPACE_CONFIG: :16:8
      run: |
        python -m pytest -n 1 --max-worker-restart=0 --dist=loadfile \
          -s -v -k "not Flax and not Onnx" \
          --make-reports=tests_torch_cuda \
          tests/${{ matrix.module }}

    - name: Failure short reports
      if: ${{ failure() }}
      run: |
        cat reports/tests_torch_cuda_stats.txt
        cat reports/tests_torch_cuda_failures_short.txt

    - name: Test suite reports artifacts
      if: ${{ always() }}
      uses: actions/upload-artifact@v2
      with:
        name: torch_cuda_test_reports
        path: reports

  flax_tpu_tests:
    name: Flax TPU Tests
    runs-on: docker-tpu
    container:
      image: diffusers/diffusers-flax-tpu
      options: --shm-size "16gb" --ipc host -v /mnt/cache/.cache/huggingface:/mnt/cache/ --privileged
    defaults:
      run:
        shell: bash
    steps:
    - name: Checkout diffusers
      uses: actions/checkout@v3
      with:
        fetch-depth: 2

    - name: Install dependencies
      run: |
        python -m venv /opt/venv && export PATH="/opt/venv/bin:$PATH"
        python -m uv pip install -e [quality,test]
        python -m uv pip install accelerate@git+https://github.com/huggingface/accelerate.git

    - name: Environment
      run: |
        python utils/print_env.py

    - name: Run slow Flax TPU tests
      env:
        HF_TOKEN: ${{ secrets.HF_TOKEN }}
      run: |
        python -m pytest -n 0 \
          -s -v -k "Flax" \
          --make-reports=tests_flax_tpu \
          tests/

    - name: Failure short reports
      if: ${{ failure() }}
      run: |
        cat reports/tests_flax_tpu_stats.txt
        cat reports/tests_flax_tpu_failures_short.txt

    - name: Test suite reports artifacts
      if: ${{ always() }}
      uses: actions/upload-artifact@v2
      with:
        name: flax_tpu_test_reports
        path: reports

  onnx_cuda_tests:
    name: ONNX CUDA Tests
    runs-on:
      group: aws-g4dn-2xlarge
    container:
      image: diffusers/diffusers-onnxruntime-cuda
      options: --shm-size "16gb" --ipc host -v /mnt/cache/.cache/huggingface:/mnt/cache/ --gpus 0
    defaults:
      run:
        shell: bash
    steps:
    - name: Checkout diffusers
      uses: actions/checkout@v3
      with:
        fetch-depth: 2

    - name: Install dependencies
      run: |
        python -m venv /opt/venv && export PATH="/opt/venv/bin:$PATH"
        python -m uv pip install -e [quality,test]
        python -m uv pip install accelerate@git+https://github.com/huggingface/accelerate.git

    - name: Environment
      run: |
        python utils/print_env.py

    - name: Run slow ONNXRuntime CUDA tests
      env:
        HF_TOKEN: ${{ secrets.HF_TOKEN }}
      run: |
        python -m pytest -n 1 --max-worker-restart=0 --dist=loadfile \
          -s -v -k "Onnx" \
          --make-reports=tests_onnx_cuda \
          tests/

    - name: Failure short reports
      if: ${{ failure() }}
      run: |
        cat reports/tests_onnx_cuda_stats.txt
        cat reports/tests_onnx_cuda_failures_short.txt

    - name: Test suite reports artifacts
      if: ${{ always() }}
      uses: actions/upload-artifact@v2
      with:
        name: onnx_cuda_test_reports
        path: reports

  run_torch_compile_tests:
    name: PyTorch Compile CUDA tests

    runs-on:
      group: aws-g4dn-2xlarge

    container:
      image: diffusers/diffusers-pytorch-compile-cuda
      options: --gpus 0 --shm-size "16gb" --ipc host

    steps:
    - name: Checkout diffusers
      uses: actions/checkout@v3
      with:
        fetch-depth: 2

    - name: NVIDIA-SMI
      run: |
        nvidia-smi
    - name: Install dependencies
      run: |
        python -m venv /opt/venv && export PATH="/opt/venv/bin:$PATH"
        python -m uv pip install -e [quality,test,training]
    - name: Environment
      run: |
        python utils/print_env.py
    - name: Run example tests on GPU
      env:
        HF_TOKEN: ${{ secrets.HF_TOKEN }}
        RUN_COMPILE: yes
      run: |
        python -m pytest -n 1 --max-worker-restart=0 --dist=loadfile -s -v -k "compile" --make-reports=tests_torch_compile_cuda tests/
    - name: Failure short reports
      if: ${{ failure() }}
      run: cat reports/tests_torch_compile_cuda_failures_short.txt

    - name: Test suite reports artifacts
      if: ${{ always() }}
      uses: actions/upload-artifact@v2
      with:
        name: torch_compile_test_reports
        path: reports

  run_xformers_tests:
    name: PyTorch xformers CUDA tests

    runs-on:
      group: aws-g4dn-2xlarge

    container:
      image: diffusers/diffusers-pytorch-xformers-cuda
      options: --gpus 0 --shm-size "16gb" --ipc host

    steps:
    - name: Checkout diffusers
      uses: actions/checkout@v3
      with:
        fetch-depth: 2

    - name: NVIDIA-SMI
      run: |
        nvidia-smi
    - name: Install dependencies
      run: |
        python -m venv /opt/venv && export PATH="/opt/venv/bin:$PATH"
        python -m uv pip install -e [quality,test,training]
    - name: Environment
      run: |
        python utils/print_env.py
    - name: Run example tests on GPU
      env:
        HF_TOKEN: ${{ secrets.HF_TOKEN }}
      run: |
        python -m pytest -n 1 --max-worker-restart=0 --dist=loadfile -s -v -k "xformers" --make-reports=tests_torch_xformers_cuda tests/
    - name: Failure short reports
      if: ${{ failure() }}
      run: cat reports/tests_torch_xformers_cuda_failures_short.txt

    - name: Test suite reports artifacts
      if: ${{ always() }}
      uses: actions/upload-artifact@v2
      with:
        name: torch_xformers_test_reports
        path: reports

  run_examples_tests:
    name: Examples PyTorch CUDA tests on Ubuntu

    runs-on:
      group: aws-g4dn-2xlarge

    container:
      image: diffusers/diffusers-pytorch-cuda
      options: --gpus 0 --shm-size "16gb" --ipc host

    steps:
    - name: Checkout diffusers
      uses: actions/checkout@v3
      with:
        fetch-depth: 2

    - name: NVIDIA-SMI
      run: |
        nvidia-smi

    - name: Install dependencies
      run: |
        python -m venv /opt/venv && export PATH="/opt/venv/bin:$PATH"
        python -m uv pip install -e [quality,test,training]

    - name: Environment
      run: |
        python -m venv /opt/venv && export PATH="/opt/venv/bin:$PATH"
        python utils/print_env.py

    - name: Run example tests on GPU
      env:
        HF_TOKEN: ${{ secrets.HF_TOKEN }}
      run: |
        python -m venv /opt/venv && export PATH="/opt/venv/bin:$PATH"
        python -m uv pip install timm
        python -m pytest -n 1 --max-worker-restart=0 --dist=loadfile -s -v --make-reports=examples_torch_cuda examples/

    - name: Failure short reports
      if: ${{ failure() }}
      run: |
        cat reports/examples_torch_cuda_stats.txt
        cat reports/examples_torch_cuda_failures_short.txt

    - name: Test suite reports artifacts
      if: ${{ always() }}
      uses: actions/upload-artifact@v2
      with:
        name: examples_test_reports
        path: reports<|MERGE_RESOLUTION|>--- conflicted
+++ resolved
@@ -20,11 +20,7 @@
   setup_torch_cuda_pipeline_matrix:
     name: Setup Torch Pipelines CUDA Slow Tests Matrix
     runs-on:
-<<<<<<< HEAD
       group: aws-general-8-plus-cache
-=======
-      group: aws-general-8-plus
->>>>>>> ea1b4ea7
     container:
       image: diffusers/diffusers-pytorch-cpu
     outputs:
