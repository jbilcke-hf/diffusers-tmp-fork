--- conflicted
+++ resolved
@@ -29,38 +29,22 @@
         config:
           - name: Fast PyTorch CPU tests on Ubuntu
             framework: pytorch
-<<<<<<< HEAD
             runner: aws-general-8-plus-cache
-=======
-            runner: aws-general-8-plus
->>>>>>> ea1b4ea7
             image: diffusers/diffusers-pytorch-cpu
             report: torch_cpu
           - name: Fast Flax CPU tests on Ubuntu
             framework: flax
-<<<<<<< HEAD
             runner: aws-general-8-plus-cache
-=======
-            runner: aws-general-8-plus
->>>>>>> ea1b4ea7
             image: diffusers/diffusers-flax-cpu
             report: flax_cpu
           - name: Fast ONNXRuntime CPU tests on Ubuntu
             framework: onnxruntime
-<<<<<<< HEAD
             runner: aws-general-8-plus-cache
-=======
-            runner: aws-general-8-plus
->>>>>>> ea1b4ea7
             image: diffusers/diffusers-onnxruntime-cpu
             report: onnx_cpu
           - name: PyTorch Example CPU tests on Ubuntu
             framework: pytorch_examples
-<<<<<<< HEAD
             runner: aws-general-8-plus-cache
-=======
-            runner: aws-general-8-plus
->>>>>>> ea1b4ea7
             image: diffusers/diffusers-pytorch-cpu
             report: torch_example_cpu
 
