from ..utils import is_torch_available


if is_torch_available():
<<<<<<< HEAD
    from .faster_cache import FasterCacheConfig, apply_faster_cache
=======
    from .group_offloading import apply_group_offloading
>>>>>>> 3e99b567
    from .hooks import HookRegistry, ModelHook
    from .layerwise_casting import apply_layerwise_casting, apply_layerwise_casting_hook
    from .pyramid_attention_broadcast import PyramidAttentionBroadcastConfig, apply_pyramid_attention_broadcast<|MERGE_RESOLUTION|>--- conflicted
+++ resolved
@@ -2,11 +2,8 @@
 
 
 if is_torch_available():
-<<<<<<< HEAD
     from .faster_cache import FasterCacheConfig, apply_faster_cache
-=======
     from .group_offloading import apply_group_offloading
->>>>>>> 3e99b567
     from .hooks import HookRegistry, ModelHook
     from .layerwise_casting import apply_layerwise_casting, apply_layerwise_casting_hook
     from .pyramid_attention_broadcast import PyramidAttentionBroadcastConfig, apply_pyramid_attention_broadcast