--- conflicted
+++ resolved
@@ -2,11 +2,8 @@
 
 
 if is_torch_available():
-<<<<<<< HEAD
     from .faster_cache import FasterCacheConfig, apply_faster_cache
-=======
     from .enhance_a_video import EnhanceAVideoConfig, apply_enhance_a_video, remove_enhance_a_video
->>>>>>> 2ff17164
     from .group_offloading import apply_group_offloading
     from .hooks import HookRegistry, ModelHook
     from .layerwise_casting import apply_layerwise_casting, apply_layerwise_casting_hook
