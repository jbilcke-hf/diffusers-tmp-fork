--- conflicted
+++ resolved
@@ -537,7 +537,6 @@
 
 
 class RMSNorm(nn.Module):
-<<<<<<< HEAD
     r"""
     RMS Norm as introduced in https://arxiv.org/abs/1910.07467 by Zhang et al.
 
@@ -546,12 +545,10 @@
         eps (`float`): Small value to use when calculating the reciprocal of the square-root.
         elementwise_affine (`bool`, defaults to `True`):
             Boolean flag to denote if affine transformation should be applied.
-    """
-
-    def __init__(self, dim, eps: float, elementwise_affine: bool = True):
-=======
+        bias (`bool`, defaults to False): If also training the `bias` param.
+    """
+
     def __init__(self, dim, eps: float, elementwise_affine: bool = True, bias: bool = False):
->>>>>>> 6131a93b
         super().__init__()
 
         self.eps = eps
